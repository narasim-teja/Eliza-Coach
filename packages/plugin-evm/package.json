{
<<<<<<< HEAD
    "name": "@ai16z/plugin-evm",
    "version": "0.1.5-alpha.5",
    "main": "dist/index.js",
    "type": "module",
    "types": "dist/index.d.ts",
    "dependencies": {
        "@ai16z/eliza": "workspace:*",
        "@lifi/data-types": "5.15.5",
        "@lifi/sdk": "3.4.1",
        "@lifi/types": "16.3.0",
        "tsup": "8.3.5",
        "viem": "2.21.53"
    },
    "scripts": {
        "build": "tsup --format esm --dts",
        "dev": "tsup --format esm --dts --watch",
        "test": "vitest run",
        "lint": "eslint --fix  --cache ."
    },
    "peerDependencies": {
        "whatwg-url": "7.1.0"
    }
=======
  "name": "@ai16z/plugin-evm",
  "version": "0.1.6",
  "main": "dist/index.js",
  "type": "module",
  "types": "dist/index.d.ts",
  "dependencies": {
    "@ai16z/eliza": "workspace:*",
    "@lifi/data-types": "5.15.5",
    "@lifi/sdk": "3.4.1",
    "@lifi/types": "16.3.0",
    "tsup": "8.3.5",
    "viem": "2.21.53"
  },
  "scripts": {
    "build": "tsup --format esm --dts",
    "dev": "tsup --format esm --dts --watch",
    "test": "vitest run"
  },
  "peerDependencies": {
    "whatwg-url": "7.1.0"
  }
>>>>>>> c675e9d3
}<|MERGE_RESOLUTION|>--- conflicted
+++ resolved
@@ -1,28 +1,4 @@
 {
-<<<<<<< HEAD
-    "name": "@ai16z/plugin-evm",
-    "version": "0.1.5-alpha.5",
-    "main": "dist/index.js",
-    "type": "module",
-    "types": "dist/index.d.ts",
-    "dependencies": {
-        "@ai16z/eliza": "workspace:*",
-        "@lifi/data-types": "5.15.5",
-        "@lifi/sdk": "3.4.1",
-        "@lifi/types": "16.3.0",
-        "tsup": "8.3.5",
-        "viem": "2.21.53"
-    },
-    "scripts": {
-        "build": "tsup --format esm --dts",
-        "dev": "tsup --format esm --dts --watch",
-        "test": "vitest run",
-        "lint": "eslint --fix  --cache ."
-    },
-    "peerDependencies": {
-        "whatwg-url": "7.1.0"
-    }
-=======
   "name": "@ai16z/plugin-evm",
   "version": "0.1.6",
   "main": "dist/index.js",
@@ -39,10 +15,10 @@
   "scripts": {
     "build": "tsup --format esm --dts",
     "dev": "tsup --format esm --dts --watch",
-    "test": "vitest run"
+    "test": "vitest run",
+    "lint": "eslint --fix  --cache ."
   },
   "peerDependencies": {
     "whatwg-url": "7.1.0"
   }
->>>>>>> c675e9d3
 }