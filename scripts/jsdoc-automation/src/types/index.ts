--- conflicted
+++ resolved
@@ -1,3 +1,5 @@
+import { TSESTree } from "@typescript-eslint/types";
+
 import { TSESTree } from "@typescript-eslint/types";
 
 export interface ASTQueueItem {
@@ -35,10 +37,7 @@
     methods: ASTQueueItem[];
     interfaces: ASTQueueItem[];
     types: ASTQueueItem[];
-<<<<<<< HEAD
     functions: ASTQueueItem[];
-=======
->>>>>>> 87c5d425
 }
 
 export interface TodoSection {
@@ -84,10 +83,7 @@
     apiReference: string;
     troubleshooting: string;
     todos: string;
-<<<<<<< HEAD
     actionsDocumentation: string;
     providersDocumentation: string;
     evaluatorsDocumentation: string;
-=======
->>>>>>> 87c5d425
 }